--- conflicted
+++ resolved
@@ -40,30 +40,11 @@
 FRONTEND_DEV_PORT = 3000
 FRONTEND_PROD_PORT = 8080
 
-<<<<<<< HEAD
 # Environment-aware server configuration
 ENVIRONMENT = os.getenv("ENVIRONMENT", "development")
 API_HOST = os.getenv("API_HOST", "localhost")
 API_PORT = int(os.getenv("API_PORT", str(DEFAULT_PORT)))
 
-# CORS origins - support both environment variables and defaults
-def get_cors_origins():
-    """Get CORS origins based on environment configuration."""
-    cors_origins_env = os.getenv("CORS_ORIGINS")
-    if cors_origins_env:
-        return [origin.strip() for origin in cors_origins_env.split(",")]
-    
-    # Default CORS origins for development
-    return [
-        f"http://{DEVELOPMENT_HOST}:{FRONTEND_DEV_PORT}",
-        f"http://{DEVELOPMENT_HOST}:{FRONTEND_PROD_PORT}",
-        # Additional common local development URLs
-        f"http://127.0.0.1:{FRONTEND_DEV_PORT}",
-        f"http://127.0.0.1:{FRONTEND_PROD_PORT}"
-    ]
-
-CORS_ORIGINS = get_cors_origins()
-=======
 # CORS origins
 # 環境変数から本番用オリジンを読み込み（カンマ区切り）
 PROD_ORIGINS_STR = os.getenv("PROD_CORS_ORIGINS", "")
@@ -74,7 +55,6 @@
     f"http://{DEVELOPMENT_HOST}:{FRONTEND_DEV_PORT}",
     f"http://{DEVELOPMENT_HOST}:{FRONTEND_PROD_PORT}",
 ]
->>>>>>> 5939d594
 
 # 後方互換: 既存参照向け（本番・開発を問わず網羅的に含む）
 CORS_ORIGINS = [*DEV_CORS_ORIGINS, *PROD_ORIGINS]
