--- conflicted
+++ resolved
@@ -11,11 +11,7 @@
 from sqlalchemy.orm import Session
 
 from ..config import get_settings, should_use_real_data, get_yahoo_finance_config, get_cache_config
-<<<<<<< HEAD
-from ..stock_api.data_models import StockData, CurrentPrice, PriceHistoryData
-=======
 from ..stock_api.data_models import StockData, CurrentPrice, PriceHistoryData, PriceHistoryItem
->>>>>>> 83f7c7ee
 from ..stock_api.yahoo_client import YahooFinanceClient, YahooFinanceError, StockNotFoundError
 from ..models.stock import Stock
 from ..models.price_history import PriceHistory
@@ -53,11 +49,7 @@
         self.yahoo_config = get_yahoo_finance_config()
         self.cache_config = get_cache_config()
         self.cache = CacheManager()
-<<<<<<< HEAD
-        # Mock generator removed - using real data only
-=======
         # Mock generator removed - using data providers and CSV import instead
->>>>>>> 83f7c7ee
         self._yahoo_client: Optional[YahooFinanceClient] = None
         self._client_lock = asyncio.Lock()
     
@@ -169,13 +161,8 @@
             logger.info(f"Using cached mock stock info for {stock_code}")
             return cached_mock_data
         
-<<<<<<< HEAD
-        # Generate sample stock data as fallback
-        logger.info(f"Generating sample stock data for {stock_code}")
-=======
         # Generate sample stock data as fallback (CSV import will provide real data)
         logger.info(f"Generating sample stock data for {stock_code} - consider using CSV import for real data")
->>>>>>> 83f7c7ee
         from decimal import Decimal
         from datetime import datetime
         
@@ -243,13 +230,8 @@
             logger.info(f"Using cached mock current price for {stock_code}")
             return cached_mock_price
         
-<<<<<<< HEAD
-        # Generate sample current price as fallback
-        logger.info(f"Generating sample current price for {stock_code}")
-=======
         # Generate sample current price as fallback (CSV import will provide real data)
         logger.info(f"Generating sample current price for {stock_code} - consider using CSV import for real data")
->>>>>>> 83f7c7ee
         from decimal import Decimal
         from datetime import datetime
         
@@ -282,8 +264,7 @@
         logger.info(f"Getting price history for {stock_code} (use_real_data={should_use_real})")
         
         if should_use_real:
-<<<<<<< HEAD
-=======
+
             # Try cache first
             cached_data = await self.cache.get(
                 "price_history", stock_code, ttl=self.yahoo_config.cache_ttl, days=days
@@ -326,7 +307,6 @@
                     return history_data
             
             # Try real API
->>>>>>> 83f7c7ee
             try:
                 # Use real Yahoo Finance API
                 logger.info(f"Fetching real price history for {stock_code}")
@@ -335,13 +315,10 @@
                 
                 # Cache the result
                 await self.cache.set("price_history", stock_code, price_history_data, days=days)
-<<<<<<< HEAD
-=======
                 
                 # Optionally save to database
                 if db:
                     await self._save_price_history_to_db(price_history_data, db)
->>>>>>> 83f7c7ee
                 
                 logger.info(f"Successfully retrieved real price history for {stock_code}")
                 return price_history_data
@@ -359,13 +336,8 @@
             logger.info(f"Using cached mock price history for {stock_code}")
             return cached_mock_history
         
-<<<<<<< HEAD
-        # Generate sample price history data as fallback
-        logger.warning(f"Generating sample price history for {stock_code} as fallback")
-=======
         # Generate sample price history data as fallback (CSV import will provide real data)
         logger.warning(f"Generating sample price history for {stock_code} as fallback - consider using CSV import for real data")
->>>>>>> 83f7c7ee
         from datetime import date, timedelta, datetime
         from decimal import Decimal
         from ..stock_api.data_models import PriceHistoryData, PriceHistoryItem
@@ -395,13 +367,7 @@
         return PriceHistoryData(
             stock_code=stock_code,
             history=history_items,
-<<<<<<< HEAD
-            start_date=date.today() - timedelta(days=days),
-            end_date=date.today(),
-            total_records=len(history_items)
-=======
             period_days=days
->>>>>>> 83f7c7ee
         )
     
     async def _save_stock_to_db(self, stock_data: StockData, db: Session) -> None:
