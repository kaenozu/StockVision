"""
FastAPI application entry point for stock tracking application.
"""
import logging
from contextlib import asynccontextmanager
from fastapi import FastAPI, HTTPException, Depends, APIRouter, Header
from fastapi.middleware.cors import CORSMiddleware
from fastapi.middleware.gzip import GZipMiddleware
from fastapi.responses import JSONResponse
from fastapi.openapi.utils import get_openapi
from sqlalchemy.orm import Session
from sqlalchemy import text

from .stock_storage.database import init_db, close_database, check_database_health, get_database_stats, get_session_scope
from .middleware.performance import setup_performance_middleware
from .utils.logging import setup_logging
from .utils.cache import get_cache_stats, set_cache_ttls
from .services.stock_service import cleanup_stock_service
from .config import get_settings
from .constants import (
    DEFAULT_HOST, DEFAULT_PORT, FRONTEND_DEV_PORT, FRONTEND_PROD_PORT,
    CORS_ORIGINS, DOCS_URL, REDOC_URL, OPENAPI_URL,
    PerformanceThresholds
)


@asynccontextmanager
async def lifespan(app: FastAPI):
    """Application lifespan events."""
    # Startup
    setup_logging()
    logger = logging.getLogger(__name__)
    
    try:
        # Load settings
        settings = get_settings()
        logger.info(f"Loaded application settings (Yahoo Finance API enabled: {settings.yahoo_finance.enabled})")
        
        init_db()
        logger.info("Database initialized successfully")
    except Exception as e:
        logger.error(f"Failed to initialize database: {e}")
        raise
    
    logger.info("Stock Test API started")
    
    yield
    
    # Shutdown
    await cleanup_stock_service()
    close_database()
    logger.info("Stock Test API shutdown complete")


import os
from .config import get_settings

# 環境変数からサーバーURLを取得
settings = get_settings()
SERVER_URL = settings.server_url

app = FastAPI(
    title="Stock Test API",
    version="1.0.0",
    description="株価テスト機能API仕様",
    servers=[{"url": SERVER_URL, "description": "Configured server"}],
    lifespan=lifespan,
    docs_url=DOCS_URL,
    redoc_url=REDOC_URL,
    openapi_url=OPENAPI_URL,
    openapi_tags=[
        {"name": "Stocks", "description": "株式情報の取得と管理"},
        {"name": "Watchlist", "description": "ウォッチリストの管理"},
        {"name": "Health", "description": "アプリケーションとデータベースのヘルスチェック"},
        {"name": "Root", "description": "ルートエンドポイント"}
    ]
)

<<<<<<< HEAD
=======
# Add CORS middleware
>>>>>>> ed6a7828
# Add CORS middleware
app.add_middleware(
    CORSMiddleware,
    allow_origins=settings.cors.allow_origins,
    allow_credentials=settings.cors.allow_credentials,
    allow_methods=settings.cors.allow_methods,
    allow_headers=settings.cors.allow_headers,
)

# Setup performance middleware
setup_performance_middleware(app)

# Import and include API routes
from .api.stocks import router as stocks_router
from .api.watchlist import router as watchlist_router
from .api.metrics import router as metrics_router

api_router = APIRouter(prefix="/api")

def get_db():
    """Database dependency function."""
    with get_session_scope() as session:
        yield session

@api_router.get("/health", tags=["Health"])
async def health_check():
    """Simple health check endpoint."""
    return {"status": "ok"}

@api_router.get("/status", tags=["Health"])
async def status_check(db: Session = Depends(get_db)):
    """Health check endpoint with database connectivity."""
    try:
        # データベース接続テスト
        db.execute(text("SELECT 1"))
        db_healthy = True
    except Exception:
        db_healthy = False
    
    if not db_healthy:
        raise HTTPException(status_code=503, detail="Database connection failed")
    
    db_stats = get_database_stats()
    
    # Get configuration and service stats
    settings = get_settings()
    
    # Get stock service cache stats
    from .services.stock_service import get_stock_service
    try:
        stock_service = await get_stock_service()
        service_cache_stats = stock_service.get_cache_stats()
    except Exception:
        service_cache_stats = {"entries": 0, "size_bytes": 0}
    
    return {
        "status": "healthy",
        "database": {
            "healthy": db_healthy,
            "stats": db_stats
        },
        "cache": {
            "general": get_cache_stats(),
            "yahoo_api": service_cache_stats
        },
        "configuration": {
            "yahoo_finance_api_enabled": settings.yahoo_finance.enabled,
            "debug_mode": settings.debug,
            "log_level": settings.log_level
        },
        "performance": {
            "optimizations_enabled": [
                "hybrid_data_source",
                f"yahoo_finance_api_{'enabled' if settings.yahoo_finance.enabled else 'disabled'}",
                "intelligent_caching",
                "in_memory_caching",
                "database_connection_pooling", 
                "gzip_compression",
                "sqlite_performance_tuning"
            ]
        },
        "version": "1.0.0"
    }

api_router.include_router(stocks_router)
api_router.include_router(watchlist_router)
api_router.include_router(metrics_router)

app.include_router(api_router)


@app.get("/", tags=["Root"])
async def root():
    """Root endpoint."""
    return {"message": "Stock Test API is running", "version": "1.0.0"}


# Admin utilities
@app.post("/api/admin/cache/ttl", tags=["Admin"])
async def update_cache_ttls(
    payload: dict,
    x_admin_token: str | None = Header(default=None, alias="X-Admin-Token")
):
    """Update in-memory cache TTLs at runtime (admin only).

    Request JSON fields (optional):
      - stock_info_ttl: float seconds
      - current_price_ttl: float seconds
      - price_history_ttl: float seconds

    Authorization: provide X-Admin-Token header matching ADMIN_TOKEN env (if set).
    """
    import os

    required = os.getenv("ADMIN_TOKEN")
    if required:
        if not x_admin_token or x_admin_token != required:
            raise HTTPException(status_code=401, detail="Unauthorized")

    stock_info_ttl = payload.get("stock_info_ttl")
    current_price_ttl = payload.get("current_price_ttl")
    price_history_ttl = payload.get("price_history_ttl")

    try:
        set_cache_ttls(
            stock_info_ttl=stock_info_ttl,
            current_price_ttl=current_price_ttl,
            price_history_ttl=price_history_ttl,
        )
        return {
            "ok": True,
            "applied": {
                "stock_info_ttl": stock_info_ttl,
                "current_price_ttl": current_price_ttl,
                "price_history_ttl": price_history_ttl,
            },
            "stats": get_cache_stats(),
        }
    except Exception as e:
        raise HTTPException(status_code=400, detail=f"Failed to update TTLs: {e}")

@app.get("/openapi.json", include_in_schema=False)
async def get_openapi_json():
    """OpenAPIスキーマをJSON形式で返すエンドポイント"""
    return get_openapi(
        title=app.title,
        version=app.version,
        description=app.description,
        routes=app.routes,
        servers=[{"url": SERVER_URL, "description": "Configured server"}],
        tags=app.openapi_tags,
    )


if __name__ == "__main__":
    import uvicorn
    uvicorn.run(
        "src.main:app",
        host=DEFAULT_HOST,
        port=DEFAULT_PORT,
        reload=True,
        log_level="info",
    )<|MERGE_RESOLUTION|>--- conflicted
+++ resolved
@@ -76,10 +76,6 @@
     ]
 )
 
-<<<<<<< HEAD
-=======
-# Add CORS middleware
->>>>>>> ed6a7828
 # Add CORS middleware
 app.add_middleware(
     CORSMiddleware,
