--- conflicted
+++ resolved
@@ -74,25 +74,13 @@
 async def get_ml_prediction(
     stock_code: str = Path(..., description="Stock code (4 digits)"),
     prediction_horizon: str = Query("all", enum=["short", "medium", "long", "all"]),
-<<<<<<< HEAD
-    include_confidence: bool = Query(True, description="Include confidence intervals")
-=======
     include_confidence: bool = Query(True, description="Include confidence intervals"),
     current_price: Optional[float] = Query(None, description="Current stock price")
->>>>>>> 86780f15
 ):
     """Get ML-based stock prediction for a specific stock."""
     try:
         logger.info(f"ML prediction request for {stock_code}, horizon: {prediction_horizon}")
         
-<<<<<<< HEAD
-        # Generate mock prediction data based on stock code for consistency
-        random.seed(int(stock_code))  # Consistent results for same stock code
-        current_price = 2500.0 + (random.random() * 100 - 50)  # Random variation
-        predicted_price = current_price * (1 + (random.random() * 0.1 - 0.05))  # ±5% prediction
-        predicted_return = (predicted_price - current_price) / current_price
-        confidence = 0.6 + (random.random() * 0.3)  # 60-90% confidence
-=======
         # If current price not provided, fetch from stock service
         if current_price is None:
             try:
@@ -114,7 +102,6 @@
         predicted_price = current_price * (1 + prediction_variance)
         predicted_return = prediction_variance
         confidence = 0.65 + (random.random() * 0.25)  # 65-90% confidence
->>>>>>> 86780f15
         
         # Determine action based on predicted return
         if predicted_return > 0.02:
@@ -133,15 +120,9 @@
             "target_date": target_date.isoformat(),
             "predictions": {
                 "short_term": {
-                    "predicted_price": predicted_price,
-                    "predicted_return": predicted_return,
-<<<<<<< HEAD
-                    "confidence": confidence
-=======
+                    "confidence": confidence,
                     "prediction": predicted_return,  # For frontend compatibility
-                    "confidence": confidence,
                     "weight": 1.0  # Add weight field for frontend
->>>>>>> 86780f15
                 }
             },
             "ensemble_prediction": {
