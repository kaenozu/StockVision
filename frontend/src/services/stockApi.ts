--- conflicted
+++ resolved
@@ -49,11 +49,7 @@
   baseURL: process.env.NODE_ENV === 'production' 
     ? '/api' 
     : process.env.NODE_ENV === 'test' 
-<<<<<<< HEAD
-    ? 'http://localhost:8001/api' 
-=======
     ? 'http://localhost:8000/api' 
->>>>>>> 86780f15
     : '/api',  // Use relative path in development to leverage Vite proxy
   timeout: 10000, // 10 seconds
   retries: 3,
