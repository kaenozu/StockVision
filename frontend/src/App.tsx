/** 
 * Main App Component
 * 
 * Root application component with routing, error boundaries,
 * and global state management.
 */

import React, { Suspense } from 'react'
import { BrowserRouter as Router, Routes, Route, Navigate } from 'react-router-dom'
import Layout from './components/Layout/Layout'
import { LoadingLayout } from './components/Layout/Layout'
import ErrorBoundary from './components/ErrorBoundary'
import HomePage from './pages/HomePage'
import SimplifiedHomePage from './pages/SimplifiedHomePage'
import StockDetailPage from './pages/StockDetailPage'
import WatchlistPage from './pages/WatchlistPage'
import SearchPage from './pages/SearchPage'
import SettingsPage from './pages/SettingsPage'
import DemoPage from './pages/DemoPage'
import RecommendedStocksPage from './pages/RecommendedStocksPage'
import TradingRecommendationsPage from './pages/TradingRecommendationsPage'
<<<<<<< HEAD
import TestPage from './pages/TestPage'
=======
import { PerformancePage } from './pages/PerformancePage'
import TestPage from './pages/TestPage'
import DocumentationPage from './pages/DocumentationPage'
>>>>>>> 0c9a29c9

// i18n
import './i18n/config';
import { I18nProvider } from './contexts/I18nContext';

// Lazy load components for code splitting
const AboutPage = React.lazy(() => 
  import('./pages/AboutPage').catch(() => ({ 
    default: () => (
      <div className="text-center py-12">
        <h1 className="text-2xl font-bold mb-4">About</h1>
        <p>株価チェッカーについてのページは準備中です。</p>
      </div>
    )
  }))
)

const NotFoundPage = React.lazy(() => 
  Promise.resolve({
    default: () => (
      <div className="text-center py-12">
        <div className="text-6xl mb-6">🔍</div>
        <h1 className="text-3xl font-bold text-gray-900 mb-4">
          ページが見つかりません
        </h1>
        <p className="text-gray-600 mb-8">
          お探しのページは存在しないか、移動した可能性があります。
        </p>
        <div className="space-x-4">
          <button 
            onClick={() => window.history.back()}
            className="px-6 py-3 bg-gray-600 hover:bg-gray-700 text-white rounded-lg font-medium transition-colors"
          >
            戻る
          </button>
          <button 
            onClick={() => window.location.href = '/'}
            className="px-6 py-3 bg-blue-600 hover:bg-blue-700 text-white rounded-lg font-medium transition-colors"
          >
            ホームに戻る
          </button>
        </div>
      </div>
    )
  })
)

/**
 * Main App Component
 */
function App() {
  const handleGlobalSearch = (stockCode: string, useRealData: boolean) => {
    console.log('Global search:', stockCode, useRealData)
  }

  return (
    <ErrorBoundary>
      <I18nProvider>
        <Router>
        <div className="App">
          <Routes>
            {/* Demo page - standalone without layout */}
            <Route path="/demo" element={<DemoPage />} />
            
            <Route path="/" element={<Layout onSearch={handleGlobalSearch} />}>
              {/* Main Routes */}
              <Route index element={<SimplifiedHomePage />} />
              <Route path="stock/:stockCode" element={<StockDetailPage />} />
<<<<<<< HEAD
              <Route path="stocks/:stockCode/detail" element={<StockDetailPage />} />
=======
              <Route path="stocks/:stockId/detail" element={<StockDetailPage />} />
>>>>>>> 0c9a29c9
              <Route path="watchlist" element={<WatchlistPage />} />
              <Route path="search" element={<SearchPage />} />
              <Route path="settings" element={<SettingsPage />} />
              
<<<<<<< HEAD
=======
              {/* Documentation Route */}
              <Route path="docs/*" element={<DocumentationPage />} />
              
>>>>>>> 0c9a29c9
              {/* Legacy route for complex home page */}
              <Route path="home-advanced" element={<HomePage />} />
              
              {/* New Feature Routes */}
              <Route path="recommended-stocks" element={<RecommendedStocksPage />} />
              <Route path="trading-recommendations" element={<TradingRecommendationsPage />} />
<<<<<<< HEAD
              
              {/* Test Page for debugging */}
              <Route path="test" element={<TestPage />} />
=======
              <Route path="performance" element={<PerformancePage />} />
              
              {/* Test Page for debugging */}
              {import.meta.env.DEV && <Route path="test" element={<TestPage />} />}
>>>>>>> 0c9a29c9
              
              {/* Lazy Loaded Routes */}
              <Route 
                path="about" 
                element={
                  <Suspense fallback={<LoadingLayout message="ページを読み込み中..." />}>
                    <AboutPage />
                  </Suspense>
                } 
              />
              
              {/* Redirect legacy routes */}
              <Route path="stocks/:stockCode" element={<Navigate to="/stock/:stockCode" replace />} />
              <Route path="portfolio" element={<Navigate to="/watchlist" replace />} />
              
              {/* 404 Page */}
              <Route 
                path="*" 
                element={
                  <Suspense fallback={<LoadingLayout />}>
                    <NotFoundPage />
                  </Suspense>
                } 
              />
            </Route>
          </Routes>
        </div>
      </Router>
      </I18nProvider>
    </ErrorBoundary>
  )
}

export default App<|MERGE_RESOLUTION|>--- conflicted
+++ resolved
@@ -19,13 +19,9 @@
 import DemoPage from './pages/DemoPage'
 import RecommendedStocksPage from './pages/RecommendedStocksPage'
 import TradingRecommendationsPage from './pages/TradingRecommendationsPage'
-<<<<<<< HEAD
 import TestPage from './pages/TestPage'
-=======
 import { PerformancePage } from './pages/PerformancePage'
-import TestPage from './pages/TestPage'
 import DocumentationPage from './pages/DocumentationPage'
->>>>>>> 0c9a29c9
 
 // i18n
 import './i18n/config';
@@ -94,37 +90,24 @@
               {/* Main Routes */}
               <Route index element={<SimplifiedHomePage />} />
               <Route path="stock/:stockCode" element={<StockDetailPage />} />
-<<<<<<< HEAD
               <Route path="stocks/:stockCode/detail" element={<StockDetailPage />} />
-=======
-              <Route path="stocks/:stockId/detail" element={<StockDetailPage />} />
->>>>>>> 0c9a29c9
               <Route path="watchlist" element={<WatchlistPage />} />
               <Route path="search" element={<SearchPage />} />
               <Route path="settings" element={<SettingsPage />} />
               
-<<<<<<< HEAD
-=======
               {/* Documentation Route */}
               <Route path="docs/*" element={<DocumentationPage />} />
               
->>>>>>> 0c9a29c9
               {/* Legacy route for complex home page */}
               <Route path="home-advanced" element={<HomePage />} />
               
               {/* New Feature Routes */}
               <Route path="recommended-stocks" element={<RecommendedStocksPage />} />
               <Route path="trading-recommendations" element={<TradingRecommendationsPage />} />
-<<<<<<< HEAD
-              
-              {/* Test Page for debugging */}
-              <Route path="test" element={<TestPage />} />
-=======
               <Route path="performance" element={<PerformancePage />} />
               
               {/* Test Page for debugging */}
               {import.meta.env.DEV && <Route path="test" element={<TestPage />} />}
->>>>>>> 0c9a29c9
               
               {/* Lazy Loaded Routes */}
               <Route 
