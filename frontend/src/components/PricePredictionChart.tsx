import React, { useState, useEffect, useCallback } from 'react';
import {
  Chart as ChartJS,
  CategoryScale,
  LinearScale,
  LineElement,
  PointElement,
  Title,
  Tooltip,
  Legend,
  Filler,
} from 'chart.js';
import { Line } from 'react-chartjs-2';
import type { ChartOptions } from 'chart.js';
import './PricePredictionChart.css';

ChartJS.register(
  CategoryScale,
  LinearScale,
  LineElement,
  PointElement,
  Title,
  Tooltip,
  Legend,
  Filler
);

interface ChartDataPoint {
  date: string;
  actual?: number;
  predicted?: number;
  upperBound?: number;
  lowerBound?: number;
}

interface TradingMarker {
  date: string;
  price: number;
  type: 'buy' | 'sell';
  reason: string;
}

interface ChartData {
  stock: {
    id: string;
    symbol: string;
    name: string;
    category: string;
  };
  chartData: {
    labels: string[];
    datasets: unknown[];
  };
  markers: {
    buy: { date: string; price: number; reason: string; }[];
    sell: { date: string; price: number; reason: string; }[];
  };
  chartType: string;
  generatedAt: string;
}

interface PricePredictionChartProps {
  symbol: string;
  period: 'short' | 'medium';
  height?: number;
}

console.log('DEBUG: PricePredictionChart module is being loaded');

const PricePredictionChart: React.FC<PricePredictionChartProps> = ({
  symbol,
  period,
  height = 400
}) => {
  console.log('DEBUG: PricePredictionChart component is being rendered with:', { symbol, period, height });
  
  const [chartData, setChartData] = useState<ChartData | null>(null);
  const [loading, setLoading] = useState(true);
  const [error, setError] = useState<string | null>(null);
  // ref is not required; omit to avoid type friction across versions

<<<<<<< HEAD
=======
  useEffect(() => {
    console.log('=== PricePredictionChart mounted ===');
    console.log('Symbol:', symbol, 'Period:', period);
    fetchChartData();
  }, [symbol, period, fetchChartData]);

>>>>>>> e03e6b15
  const fetchChartData = useCallback(async () => {
    try {
      setLoading(true);
      // キャッシュ回避のためにタイムスタンプを追加
      const timestamp = new Date().getTime();
      const response = await fetch(`/api/price-predictions/${symbol}?period=${period}&_t=${timestamp}`);
      
      if (!response.ok) {
        if (response.status === 404) {
          throw new Error('指定された銘柄のチャートデータが見つかりません');
        }
        throw new Error(`HTTP error! status: ${response.status}`);
      }
      
      const data: ChartData = await response.json();
      console.log('=== Price prediction chart data received ===');
      console.log('Full data:', data);
      console.log('Chart labels (length=' + data.chartData.labels.length + '):', data.chartData.labels);
      console.log('Labels detail:');
      data.chartData.labels.forEach((label, index) => {
        console.log(`  [${index}]: ${label}`);
      });
      console.log('Actual price data:', data.chartData.datasets[0]?.data);
      setChartData(data);
    } catch (err) {
      setError(err instanceof Error ? err.message : 'チャートデータの取得に失敗しました');
    } finally {
      setLoading(false);
    }
  }, [symbol, period]);

  useEffect(() => {
    console.log('=== PricePredictionChart mounted ===');
    console.log('Symbol:', symbol, 'Period:', period);
    fetchChartData();
  }, [symbol, period, fetchChartData]);

  const createChartData = () => {
    if (!chartData) return null;

    console.log('=== Creating chart data ===');
    console.log('Input chartData.labels length:', chartData.chartData.labels.length);
    console.log('Input chartData.labels:', chartData.chartData.labels);
    
    // Check for actual historical data (non-null values)
    const actualData = chartData.chartData.datasets[0]?.data || [];
    const nonNullCount = actualData.filter(val => val !== null).length;
    console.log('Historical data points (non-null):', nonNullCount);
    console.log('First few actual prices:', actualData.slice(0, 10));

    // APIレスポンスの chartData は既に Chart.js の形式で整形済み
    const result = {
      labels: chartData.chartData.labels,
      datasets: chartData.chartData.datasets
    };
    
    console.log('Final chart data labels:', result.labels);
    console.log('Final chart data datasets count:', result.datasets.length);
    return result;
  };

  const chartOptions: ChartOptions<'line'> = {
    responsive: true,
    maintainAspectRatio: false,
    plugins: {
      legend: {
        position: 'top' as const,
        labels: {
          font: {
            size: 12
          },
          usePointStyle: true,
          padding: 20
        }
      },
      title: {
        display: true,
        text: `${symbol} 価格予想チャート (${period === 'short' ? '短期' : '中期'})`,
        font: {
          size: 16,
          weight: 700
        },
        padding: 20
      },
      tooltip: {
        mode: 'index' as const,
        intersect: false,
        callbacks: {
          title: (context: unknown[]) => {
            const date = new Date(chartData?.chartData.labels[context[0].dataIndex] || '');
            return date.toLocaleDateString('ja-JP', { 
              year: 'numeric', 
              month: 'long', 
              day: 'numeric' 
            });
          },
          label: (context: { parsed: { y: number }, dataset: { label: string } }) => {
            const value = context.parsed.y;
            if (value === null || value === undefined) return '';
            return `${context.dataset.label}: ¥${value.toLocaleString('ja-JP')}`;
          }
        }
      }
    },
    scales: {
      x: {
        display: true,
        title: {
          display: true,
          text: '日付'
        },
        grid: {
          color: 'rgba(0, 0, 0, 0.1)'
        },
        ticks: {
<<<<<<< HEAD
          autoSkip: true,
          maxTicksLimit: 10,
=======
          autoSkip: false,
>>>>>>> e03e6b15
          callback: function(value: any, index: number) {
            const labels = chartData?.chartData.labels;
            if (!labels || !labels[index]) {
              console.log('DEBUG PricePredictionChart X-axis: NO LABEL at index', index);
              return '';
            }
            
<<<<<<< HEAD
            console.log(`DEBUG PricePredictionChart X-axis: index=${index}, date=${labels[index]}`);
            
            // 日付をパースして表示形式を統一
            const dateStr = labels[index];
            const dateObj = new Date(dateStr + 'T00:00:00');  // タイムゾーン問題を回避
            
            if (isNaN(dateObj.getTime())) {
              console.error('Invalid date:', dateStr);
              return dateStr;
            }
            
            const month = dateObj.getMonth() + 1;
            const day = dateObj.getDate();
            const result = `${month}/${day}`;
            
            console.log(`DEBUG PricePredictionChart: ✓ SHOWING index ${index}: ${dateStr} → ${result}`);
=======
            const dataLength = labels.length;
            console.log(`DEBUG PricePredictionChart X-axis: index=${index}/${dataLength-1}, date=${labels[index]}`);
            
            // 全てのラベルを表示（テスト用）
            const dateObj = new Date(labels[index]);
            const result = dateObj.toLocaleDateString('ja-JP', { month: 'short', day: 'numeric' });
            console.log(`DEBUG PricePredictionChart: ✓ SHOWING index ${index}: ${labels[index]} → ${result}`);
>>>>>>> e03e6b15
            return result;
          }
        }
      },
      y: {
        display: true,
        title: {
          display: true,
          text: '価格 (¥)'
        },
        min: chartData ? Math.min(...chartData.chartData.datasets.flatMap((d: { data: number[] }) => d.data.filter((v: number) => v !== null))) * 0.95 : undefined,
        max: chartData ? Math.max(...chartData.chartData.datasets.flatMap((d: { data: number[] }) => d.data.filter((v: number) => v !== null))) * 1.05 : undefined,
        grid: {
          color: 'rgba(0, 0, 0, 0.1)'
        },
        ticks: {
          callback: (value: number) => {
            return `¥${value.toLocaleString('ja-JP')}`;
          }
        }
      }
    },
    interaction: {
      mode: 'index' as const,
      intersect: false,
    },
    elements: {
      line: {
        tension: 0.1
      }
    }
  };

  const formatPrice = (price: number) => {
    return new Intl.NumberFormat('ja-JP').format(price);
  };

  if (loading) {
    return (
      <div className="chart-loading">
        <div className="loading-spinner" />
        <p>チャートを読み込んでいます...</p>
      </div>
    );
  }

  if (error) {
    return (
      <div className="chart-error">
        <h4>チャートの読み込みに失敗しました</h4>
        <p>{error}</p>
        <button onClick={fetchChartData} className="retry-button">
          再試行
        </button>
      </div>
    );
  }

  if (!chartData) {
    return (
      <div className="chart-no-data">
        <p>チャートデータが利用できません</p>
      </div>
    );
  }

  const data = createChartData();
  if (!data) {
    return (
      <div className="chart-no-data">
        <p>チャートデータの作成に失敗しました</p>
      </div>
    );
  }

  return (
    <div className="price-prediction-chart-container">
      {/* Chart Info */}
      <div className="chart-info">
        <div className="chart-metadata">
          <div className="metadata-item">
            <span className="label">予想期間:</span>
            <span className="value">{period === 'short' ? '短期 (7日)' : '中期 (14日)'}</span>
          </div>
          <div className="metadata-item">
            <span className="label">信頼度:</span>
            <span className="value">75.0%</span>
          </div>
          <div className="metadata-item">
            <span className="label">生成日時:</span>
            <span className="value">
              {new Date(chartData.generatedAt).toLocaleString('ja-JP')}
            </span>
          </div>
        </div>
      </div>

      {/* Chart */}
      <div className="chart-wrapper" style={{ height: `${height}px` }}>
        <Line data={data} options={chartOptions} />
      </div>

      {/* Trading Markers Info */}
      {(chartData.markers.buy.length > 0 || chartData.markers.sell.length > 0) && (
        <div className="trading-markers-info">
          <h4>取引シグナル</h4>
          <div className="markers-list">
            {chartData.markers.buy.map((marker, index) => (
              <div key={`buy-${index}`} className={`marker-item buy`}>
                <div className="marker-header">
                  <span className={`marker-type buy`}>買い</span>
                  <span className="marker-date">
                    {new Date(marker.date).toLocaleDateString('ja-JP')}
                  </span>
                </div>
                <div className="marker-details">
                  <span className="marker-price">¥{formatPrice(marker.price)}</span>
                  <span className="marker-reason">{marker.reason}</span>
                </div>
              </div>
            ))}
            {chartData.markers.sell.map((marker, index) => (
              <div key={`sell-${index}`} className={`marker-item sell`}>
                <div className="marker-header">
                  <span className={`marker-type sell`}>売り</span>
                  <span className="marker-date">
                    {new Date(marker.date).toLocaleDateString('ja-JP')}
                  </span>
                </div>
                <div className="marker-details">
                  <span className="marker-price">¥{formatPrice(marker.price)}</span>
                  <span className="marker-reason">{marker.reason}</span>
                </div>
              </div>
            ))}
          </div>
        </div>
      )}

      {/* Chart Legend */}
      <div className="chart-legend-custom">
        <div className="legend-item">
          <div className="legend-line actual"></div>
          <span>実際の価格</span>
        </div>
        <div className="legend-item">
          <div className="legend-line predicted"></div>
          <span>予想価格</span>
        </div>
        <div className="legend-item">
          <div className="legend-area confidence"></div>
          <span>信頼区間</span>
        </div>
      </div>
    </div>
  );
};

export default PricePredictionChart;<|MERGE_RESOLUTION|>--- conflicted
+++ resolved
@@ -79,15 +79,7 @@
   const [error, setError] = useState<string | null>(null);
   // ref is not required; omit to avoid type friction across versions
 
-<<<<<<< HEAD
-=======
-  useEffect(() => {
-    console.log('=== PricePredictionChart mounted ===');
-    console.log('Symbol:', symbol, 'Period:', period);
-    fetchChartData();
-  }, [symbol, period, fetchChartData]);
-
->>>>>>> e03e6b15
+
   const fetchChartData = useCallback(async () => {
     try {
       setLoading(true);
@@ -203,12 +195,8 @@
           color: 'rgba(0, 0, 0, 0.1)'
         },
         ticks: {
-<<<<<<< HEAD
           autoSkip: true,
           maxTicksLimit: 10,
-=======
-          autoSkip: false,
->>>>>>> e03e6b15
           callback: function(value: any, index: number) {
             const labels = chartData?.chartData.labels;
             if (!labels || !labels[index]) {
@@ -216,7 +204,6 @@
               return '';
             }
             
-<<<<<<< HEAD
             console.log(`DEBUG PricePredictionChart X-axis: index=${index}, date=${labels[index]}`);
             
             // 日付をパースして表示形式を統一
@@ -233,15 +220,6 @@
             const result = `${month}/${day}`;
             
             console.log(`DEBUG PricePredictionChart: ✓ SHOWING index ${index}: ${dateStr} → ${result}`);
-=======
-            const dataLength = labels.length;
-            console.log(`DEBUG PricePredictionChart X-axis: index=${index}/${dataLength-1}, date=${labels[index]}`);
-            
-            // 全てのラベルを表示（テスト用）
-            const dateObj = new Date(labels[index]);
-            const result = dateObj.toLocaleDateString('ja-JP', { month: 'short', day: 'numeric' });
-            console.log(`DEBUG PricePredictionChart: ✓ SHOWING index ${index}: ${labels[index]} → ${result}`);
->>>>>>> e03e6b15
             return result;
           }
         }
