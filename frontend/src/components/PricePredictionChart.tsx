--- conflicted
+++ resolved
@@ -75,13 +75,6 @@
   const [error, setError] = useState<string | null>(null);
   // ref is not required; omit to avoid type friction across versions
 
-<<<<<<< HEAD
-=======
-  useEffect(() => {
-    fetchChartData();
-  }, [symbol, period, fetchChartData]);
-
->>>>>>> 0aa66655
   const fetchChartData = useCallback(async () => {
     try {
       setLoading(true);
