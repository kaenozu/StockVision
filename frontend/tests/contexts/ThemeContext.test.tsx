--- conflicted
+++ resolved
@@ -118,15 +118,6 @@
     
     // First click: light -> dark
     act(() => {
-<<<<<<< HEAD
-      fireEvent.click(toggleButton) // dark
-    })
-    act(() => {
-      fireEvent.click(toggleButton) // system
-    })
-    act(() => {
-      fireEvent.click(toggleButton) // light
-=======
       fireEvent.click(toggleButton)
     })
     expect(screen.getByTestId('current-theme')).toHaveTextContent('dark')
@@ -140,7 +131,6 @@
     // Third click: system -> light
     act(() => {
       fireEvent.click(toggleButton)
->>>>>>> 11c83965
     })
     expect(screen.getByTestId('current-theme')).toHaveTextContent('light')
     expect(screen.getByTestId('is-dark')).toHaveTextContent('false')
@@ -165,10 +155,6 @@
   })
 
   it('should load theme from localStorage on initialization', () => {
-<<<<<<< HEAD
-    // Mock localStorage.getItem to return 'dark'
-    vi.mocked(localStorage.getItem).mockReturnValue('dark')
-=======
     // Clean setup - set localStorage before component initialization 
     localStorage.clear()
     vi.clearAllMocks()
@@ -183,7 +169,6 @@
       },
       writable: true
     })
->>>>>>> 11c83965
     
     render(
       <ThemeProvider>
@@ -253,15 +238,8 @@
     
     // Navigate directly to system theme by clicking twice
     act(() => {
-<<<<<<< HEAD
-      fireEvent.click(toggleButton) // dark
-    })
-    act(() => {
-      fireEvent.click(toggleButton) // system
-=======
       fireEvent.click(toggleButton) // light -> dark
       fireEvent.click(toggleButton) // dark -> system
->>>>>>> 11c83965
     })
     
     expect(screen.getByTestId('current-theme')).toHaveTextContent('system')
