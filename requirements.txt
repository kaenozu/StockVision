--- conflicted
+++ resolved
@@ -12,10 +12,34 @@
 # Stock Data
 yfinance==0.2.47
 
-# Monitoring and metrics (optional)
-prometheus-client==0.19.0
+# CLI framework
+click==8.1.7
+rich==13.7.0
 
-<<<<<<< HEAD
+# Testing dependencies
+pytest==7.4.3
+pytest-asyncio==0.21.1
+pytest-cov==4.1.0
+pytest-mock==3.12.0
+
+# Code quality and linting
+flake8==6.1.0
+black==23.11.0
+isort==5.12.0
+mypy==1.7.1
+
+# Logging
+structlog==23.2.0
+
+# Configuration management
+python-dotenv==1.0.0
+
+# Date and time utilities
+python-dateutil==2.8.2
+
+# Data validation and parsing
+marshmallow==3.20.1
+
 # Machine Learning dependencies
 scikit-learn==1.3.2
 pandas==2.1.4
@@ -26,10 +50,12 @@
 
 # Background task processing (optional)
 celery==5.3.4
-=======
+
+# Monitoring and metrics (optional)
+prometheus-client==0.19.0
+
 # Error tracking
 sentry-sdk==1.38.0
->>>>>>> 0c9a29c9
 
 # Documentation generation
 mkdocs-material==9.5.31
